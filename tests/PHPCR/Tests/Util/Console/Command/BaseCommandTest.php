<?php

namespace PHPCR\Tests\Util\Console\Command;

use PHPCR\NodeInterface;
use PHPCR\Query\QueryManagerInterface;
use PHPCR\Query\RowInterface;
use PHPCR\RepositoryInterface;
use Symfony\Component\Console\Application;
use Symfony\Component\Console\Tester\CommandTester;
use Symfony\Component\Console\Helper\HelperSet;

use PHPCR\SessionInterface;
use PHPCR\WorkspaceInterface;
use PHPCR\Util\Console\Helper\PhpcrConsoleDumperHelper;
use PHPCR\Util\Console\Helper\PhpcrHelper;

require_once(__DIR__.'/../../../Stubs/MockNode.php');
require_once(__DIR__.'/../../../Stubs/MockNodeTypeManager.php');
require_once(__DIR__.'/../../../Stubs/MockRow.php');

abstract class BaseCommandTest extends \PHPUnit_Framework_TestCase
{
<<<<<<< HEAD
    /** @var SessionInterface|\PHPUnit_Framework_MockObject_MockObject */
    protected $session;
    /** @var WorkspaceInterface|\PHPUnit_Framework_MockObject_MockObject */
    protected $workspace;
    /** @var RepositoryInterface|\PHPUnit_Framework_MockObject_MockObject */
    protected $repository;
    /** @var NodeInterface|\PHPUnit_Framework_MockObject_MockObject */
    protected $node1;
    /** @var RowInterface|\PHPUnit_Framework_MockObject_MockObject */
    protected $row1;
    /** @var QueryManagerInterface|\PHPUnit_Framework_MockObject_MockObject */
    protected $queryManager;
    /** @var PhpcrConsoleDumperHelper|\PHPUnit_Framework_MockObject_MockObject */
    protected $dumperHelper;
    /** @var HelperSet */
    protected $helperSet;
    /** @var Application */
    protected $application;
=======
    /** 
     * @var SessionInterface|\PHPUnit_Framework_MockObject_MockObject 
     * */
    public $session;

    /** 
     * @var WorkspaceInterface|\PHPUnit_Framework_MockObject_MockObject 
     */
    public $workspace;

    /** 
     * @var RepositoryInterface|\PHPUnit_Framework_MockObject_MockObject 
     */
    public $repository;

    /** 
     * @var PhpcrConsoleDumperHelper|\PHPUnit_Framework_MockObject_MockObject 
     */
    public $dumperHelper;

    /** 
     * @var HelperSet 
     */
    public $helperSet;

    /** 
     * @var Application 
     */
    public $application;
>>>>>>> 0a546851

    public function setUp()
    {
        $this->session = $this->getMock('PHPCR\SessionInterface');
        $this->workspace = $this->getMock('PHPCR\WorkspaceInterface');
        $this->repository = $this->getMock('PHPCR\RepositoryInterface');
        $this->queryManager = $this->getMock('PHPCR\Query\QueryManagerInterface');

        $this->row1 = $this->getMock('PHPCR\Tests\Stubs\MockRow');
        $this->node1 = $this->getMock('PHPCR\Tests\Stubs\MockNode');

        $this->dumperHelper = $this->getMockBuilder(
            'PHPCR\Util\Console\Helper\PhpcrConsoleDumperHelper'
        )->disableOriginalConstructor()->getMock();

        $this->helperSet = new HelperSet(array(
            'session' => new PhpcrHelper($this->session),
            'phpcr_console_dumper' => $this->dumperHelper,
        ));

        $this->phpcrCliHelper = $this->getMockBuilder('PHPCR\Util\Console\Helper\PhpcrCliHelper')
            ->disableOriginalConstructor()
            ->getMock();

        $this->session->expects($this->any())
            ->method('getWorkspace')
            ->will($this->returnValue($this->workspace));

        $this->workspace->expects($this->any())
            ->method('getName')
            ->will($this->returnValue('test'));

        $this->workspace->expects($this->any())
            ->method('getQueryManager')
            ->will($this->returnValue($this->queryManager));

        $this->queryManager->expects($this->any())
            ->method('getSupportedQueryLanguages')
            ->will($this->returnValue(array('JCR-SQL2')));

        $this->application = new Application();
        $this->application->setHelperSet($this->helperSet);
    }

    /**
     * Build and execute the command tester.
     *
     * @param string $name   command name
     * @param array  $args   command arguments
     * @param int    $status expected return status
     *
     * @return CommandTester
     */
    public function executeCommand($name, $args, $status = 0)
    {
        $command = $this->application->find($name);
        $commandTester = new CommandTester($command);
        $args = array_merge(array(
            'command' => $command->getName(),
        ), $args);
        $this->assertEquals($status, $commandTester->execute($args));

        return $commandTester;
    }
}<|MERGE_RESOLUTION|>--- conflicted
+++ resolved
@@ -21,56 +21,50 @@
 
 abstract class BaseCommandTest extends \PHPUnit_Framework_TestCase
 {
-<<<<<<< HEAD
-    /** @var SessionInterface|\PHPUnit_Framework_MockObject_MockObject */
-    protected $session;
-    /** @var WorkspaceInterface|\PHPUnit_Framework_MockObject_MockObject */
-    protected $workspace;
-    /** @var RepositoryInterface|\PHPUnit_Framework_MockObject_MockObject */
-    protected $repository;
-    /** @var NodeInterface|\PHPUnit_Framework_MockObject_MockObject */
-    protected $node1;
-    /** @var RowInterface|\PHPUnit_Framework_MockObject_MockObject */
-    protected $row1;
-    /** @var QueryManagerInterface|\PHPUnit_Framework_MockObject_MockObject */
-    protected $queryManager;
-    /** @var PhpcrConsoleDumperHelper|\PHPUnit_Framework_MockObject_MockObject */
-    protected $dumperHelper;
-    /** @var HelperSet */
-    protected $helperSet;
-    /** @var Application */
-    protected $application;
-=======
-    /** 
-     * @var SessionInterface|\PHPUnit_Framework_MockObject_MockObject 
+    /**
+     * @var SessionInterface|\PHPUnit_Framework_MockObject_MockObject
      * */
     public $session;
 
-    /** 
-     * @var WorkspaceInterface|\PHPUnit_Framework_MockObject_MockObject 
+    /**
+     * @var WorkspaceInterface|\PHPUnit_Framework_MockObject_MockObject
      */
     public $workspace;
 
-    /** 
-     * @var RepositoryInterface|\PHPUnit_Framework_MockObject_MockObject 
+    /**
+     * @var RepositoryInterface|\PHPUnit_Framework_MockObject_MockObject
      */
     public $repository;
 
-    /** 
-     * @var PhpcrConsoleDumperHelper|\PHPUnit_Framework_MockObject_MockObject 
+    /**
+     * @var PhpcrConsoleDumperHelper|\PHPUnit_Framework_MockObject_MockObject
      */
     public $dumperHelper;
 
-    /** 
-     * @var HelperSet 
+    /**
+     * @var NodeInterface|\PHPUnit_Framework_MockObject_MockObject
+     */
+    protected $node1;
+
+    /**
+     * @var RowInterface|\PHPUnit_Framework_MockObject_MockObject
+     */
+    protected $row1;
+
+    /**
+     * @var QueryManagerInterface|\PHPUnit_Framework_MockObject_MockObject
+     */
+    protected $queryManager;
+
+    /**
+     * @var HelperSet
      */
     public $helperSet;
 
-    /** 
-     * @var Application 
+    /**
+     * @var Application
      */
     public $application;
->>>>>>> 0a546851
 
     public function setUp()
     {
